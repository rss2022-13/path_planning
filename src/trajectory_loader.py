#!/usr/bin/env python
import rospy
from geometry_msgs.msg import PolygonStamped
import time, os
from utils import LineTrajectory

class LoadTrajectory(object):
	""" Loads a trajectory from the file system and publishes it to a ROS topic.
	"""
	def __init__(self):
		self.path           = rospy.get_param("~trajectory")
		self.pub_topic      = rospy.get_param("~topic")

		# initialize and load the trajectory
		self.trajectory = LineTrajectory("/loaded_trajectory")
		self.trajectory.load(self.path)

		self.traj_pub = rospy.Publisher(self.pub_topic, PolygonStamped, queue_size=1)

		# need to wait a short period of time before publishing the first message
		time.sleep(0.5)

		# visualize the loaded trajectory
<<<<<<< HEAD
		self.trajectory.publish_viz() #duration=40.0
=======
		self.trajectory.publish_viz()
>>>>>>> 98f2a005

		# send the trajectory
		self.publish_trajectory()


	def publish_trajectory(self):
		print "Publishing trajectory to:", self.pub_topic
		self.traj_pub.publish(self.trajectory.toPolygon())

if __name__=="__main__":
	rospy.init_node("load_trajectory")
	pf = LoadTrajectory()
	if bool(rospy.get_param("~spin")):
		rospy.spin()<|MERGE_RESOLUTION|>--- conflicted
+++ resolved
@@ -21,11 +21,7 @@
 		time.sleep(0.5)
 
 		# visualize the loaded trajectory
-<<<<<<< HEAD
-		self.trajectory.publish_viz() #duration=40.0
-=======
 		self.trajectory.publish_viz()
->>>>>>> 98f2a005
 
 		# send the trajectory
 		self.publish_trajectory()
